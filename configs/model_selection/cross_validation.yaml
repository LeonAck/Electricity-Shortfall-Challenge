--- conflicted
+++ resolved
@@ -7,11 +7,6 @@
 search_type_params:
  grid: {}
  random: {
-<<<<<<< HEAD
-  'n_iter': 25,  # Number of iterations for random search
-=======
   'n_iter': 30,  # Number of iterations for random search
->>>>>>> 01fadb22
-  }  
 n_jobs: -1
 verbose: 2